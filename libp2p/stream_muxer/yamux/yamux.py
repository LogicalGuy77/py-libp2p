"""
Yamux stream multiplexer implementation for py-libp2p.
This is the preferred multiplexing protocol due to its performance and feature set.
Mplex is also available for legacy compatibility but may be deprecated in the future.
"""

from collections.abc import (
    Awaitable,
    Callable,
)
import inspect
import logging
import struct
from types import (
    TracebackType,
)
from typing import (
    Any,
)

import trio
from trio import (
    MemoryReceiveChannel,
    MemorySendChannel,
    Nursery,
)

from libp2p.abc import (
    IMuxedConn,
    IMuxedStream,
    ISecureConn,
)
from libp2p.io.exceptions import (
    IncompleteReadError,
)
from libp2p.network.connection.exceptions import (
    RawConnError,
)
from libp2p.peer.id import (
    ID,
)
from libp2p.stream_muxer.exceptions import (
    MuxedStreamEOF,
    MuxedStreamError,
    MuxedStreamReset,
)
from libp2p.stream_muxer.rw_lock import ReadWriteLock

# Configure logger for this module
logger = logging.getLogger("libp2p.stream_muxer.yamux")

PROTOCOL_ID = "/yamux/1.0.0"
TYPE_DATA = 0x0
TYPE_WINDOW_UPDATE = 0x1
TYPE_PING = 0x2
TYPE_GO_AWAY = 0x3
FLAG_SYN = 0x1
FLAG_ACK = 0x2
FLAG_FIN = 0x4
FLAG_RST = 0x8
HEADER_SIZE = 12
# Network byte order: version (B), type (B), flags (H), stream_id (I), length (I)
YAMUX_HEADER_FORMAT = "!BBHII"
DEFAULT_WINDOW_SIZE = 256 * 1024

GO_AWAY_NORMAL = 0x0
GO_AWAY_PROTOCOL_ERROR = 0x1
GO_AWAY_INTERNAL_ERROR = 0x2


class YamuxStream(IMuxedStream):
    def __init__(self, stream_id: int, conn: "Yamux", is_initiator: bool) -> None:
        self.stream_id = stream_id
        self.conn = conn
        self.muxed_conn = conn
        self.is_initiator = is_initiator
        self.closed = False
        self.send_closed = False
        self.recv_closed = False
        self.reset_received = False  # Track if RST was received
        self.send_window = DEFAULT_WINDOW_SIZE
        self.recv_window = DEFAULT_WINDOW_SIZE
        self.window_lock = trio.Lock()
        self.rw_lock = ReadWriteLock()
        self.close_lock = trio.Lock()

    async def __aenter__(self) -> "YamuxStream":
        """Enter the async context manager."""
        return self

    async def __aexit__(
        self,
        exc_type: type[BaseException] | None,
        exc_val: BaseException | None,
        exc_tb: TracebackType | None,
    ) -> None:
        """Exit the async context manager and close the stream."""
        await self.close()

    async def write(self, data: bytes) -> None:
        async with self.rw_lock.write_lock():
            if self.send_closed:
                raise MuxedStreamError("Stream is closed for sending")

            # Flow control: Check if we have enough send window
            total_len = len(data)
            sent = 0
            logger.debug(f"Stream {self.stream_id}: Starts writing {total_len} bytes ")
            while sent < total_len:
                # Wait for available window with timeout
                timeout = False
                async with self.window_lock:
                    if self.send_window == 0:
                        logger.debug(
                            f"Stream {self.stream_id}: "
                            "Window is zero, waiting for update"
                        )
                        # Release lock and wait with timeout
                        self.window_lock.release()
                        # To avoid re-acquiring the lock immediately,
                        with trio.move_on_after(5.0) as cancel_scope:
                            while self.send_window == 0 and not self.closed:
                                await trio.sleep(0.01)
                            # If we timed out, cancel the scope
                            timeout = cancel_scope.cancelled_caught
                        # Re-acquire lock
                        await self.window_lock.acquire()

                    # If we timed out waiting for window update, raise an error
                    if timeout:
                        raise MuxedStreamError(
                            "Timed out waiting for window update after 5 seconds."
                        )

<<<<<<< HEAD
                if self.reset_received:
                    raise MuxedStreamReset("Stream was reset")

                if self.closed:
                    raise MuxedStreamError("Stream is closed")
=======
                    if self.closed:
                        raise MuxedStreamError("Stream is closed")
>>>>>>> f9f8cea7

                    # Calculate how much we can send now
                    to_send = min(self.send_window, total_len - sent)
                    chunk = data[sent : sent + to_send]
                    self.send_window -= to_send

                    # Send the data
                    header = struct.pack(
                        YAMUX_HEADER_FORMAT, 0, TYPE_DATA, 0, self.stream_id, len(chunk)
                    )
                    await self.conn.secured_conn.write(header + chunk)
                    sent += to_send

    async def send_window_update(self, increment: int, skip_lock: bool = False) -> None:
        """
        Send a window update to peer.

        param:increment: The amount to increment the window size by.
        If None, uses the difference between DEFAULT_WINDOW_SIZE
        and current receive window.
        param:skip_lock (bool): If True, skips acquiring window_lock.
        This should only be used when calling from a context
        that already holds the lock.
        """
        if increment <= 0:
            # If increment is zero or negative, skip sending update
            logger.debug(
                f"Stream {self.stream_id}: Skipping window update"
                f"(increment={increment})"
            )
            return
        logger.debug(
            f"Stream {self.stream_id}: Sending window update with increment={increment}"
        )

        async def _do_window_update() -> None:
            header = struct.pack(
                YAMUX_HEADER_FORMAT,
                0,
                TYPE_WINDOW_UPDATE,
                0,
                self.stream_id,
                increment,
            )
            await self.conn.secured_conn.write(header)

        if skip_lock:
            await _do_window_update()
        else:
            async with self.window_lock:
                await _do_window_update()

    async def read(self, n: int | None = -1) -> bytes:
        # Handle None value for n by converting it to -1
        if n is None:
            n = -1

        # If the stream is closed for receiving and the buffer is empty, raise EOF
        if self.recv_closed and not self.conn.stream_buffers.get(self.stream_id):
            logger.debug(
                f"Stream {self.stream_id}: Stream closed for receiving and buffer empty"
            )
            raise MuxedStreamEOF("Stream is closed for receiving")

        if n == -1:
            data = b""
            while not self.conn.event_shutting_down.is_set():
                # Check if there's data in the buffer
                buffer = self.conn.stream_buffers.get(self.stream_id)

                # If buffer is not available, check if stream is closed
                if buffer is None:
                    logger.debug(f"Stream {self.stream_id}: No buffer available")
                    raise MuxedStreamEOF("Stream buffer closed")

                # If we have data in buffer, process it
                if len(buffer) > 0:
                    chunk = bytes(buffer)
                    buffer.clear()
                    data += chunk

                    # Send window update for the chunk we just read
                    async with self.window_lock:
                        self.recv_window += len(chunk)
                        logger.debug(f"Stream {self.stream_id}: Update {len(chunk)}")
                        await self.send_window_update(len(chunk), skip_lock=True)

                # If stream is closed (FIN received) and buffer is empty, break
                if self.recv_closed and len(buffer) == 0:
                    logger.debug(f"Stream {self.stream_id}: Closed with empty buffer")
                    break

                # If stream was reset, raise reset error
                if self.reset_received:
                    logger.debug(f"Stream {self.stream_id}: Stream was reset")
                    raise MuxedStreamReset("Stream was reset")

                # Wait for more data or stream closure
                logger.debug(f"Stream {self.stream_id}: Waiting for data or FIN")
                await self.conn.stream_events[self.stream_id].wait()
                self.conn.stream_events[self.stream_id] = trio.Event()

            # After loop exit, first check if we have data to return
            if data:
                logger.debug(
                    f"Stream {self.stream_id}: Returning {len(data)} bytes after loop"
                )
                return data

            # No data accumulated, now check why we exited the loop
            if self.conn.event_shutting_down.is_set():
                logger.debug(f"Stream {self.stream_id}: Connection shutting down")
                raise MuxedStreamEOF("Connection shut down")

            # Return empty data
            return b""
        else:
            data = await self.conn.read_stream(self.stream_id, n)
            async with self.window_lock:
                self.recv_window += len(data)
                logger.debug(
                    f"Stream {self.stream_id}: Sending window update after read, "
                    f"increment={len(data)}"
                )
                await self.send_window_update(len(data), skip_lock=True)
            return data

    async def close(self) -> None:
        async with self.close_lock:
            if not self.send_closed:
                logger.debug(f"Half-closing stream {self.stream_id} (local end)")
                header = struct.pack(
                    YAMUX_HEADER_FORMAT, 0, TYPE_DATA, FLAG_FIN, self.stream_id, 0
                )
                await self.conn.secured_conn.write(header)
                self.send_closed = True

            # Only set fully closed if both directions are closed
            if self.send_closed and self.recv_closed:
                self.closed = True
            else:
                # Stream is half-closed but not fully closed
                self.closed = False

    async def reset(self) -> None:
        if not self.closed:
            async with self.close_lock:
                logger.debug(f"Resetting stream {self.stream_id}")
                header = struct.pack(
                    YAMUX_HEADER_FORMAT, 0, TYPE_DATA, FLAG_RST, self.stream_id, 0
                )
                await self.conn.secured_conn.write(header)
                self.closed = True
                self.reset_received = True  # Mark as reset

    def set_deadline(self, ttl: int) -> bool:
        """
        Set a deadline for the stream. Yamux does not support deadlines natively,
        so this method always returns False to indicate the operation is unsupported.

        :param ttl: Time-to-live in seconds (ignored).
        :return: False, as deadlines are not supported.
        """
        raise NotImplementedError("Yamux does not support setting read deadlines")

    def get_remote_address(self) -> tuple[str, int] | None:
        """
        Returns the remote address of the underlying connection.
        """
        # Delegate to the secured_conn's get_remote_address method
        if hasattr(self.conn.secured_conn, "get_remote_address"):
            remote_addr = self.conn.secured_conn.get_remote_address()
            # Ensure the return value matches tuple[str, int] | None
            if (
                remote_addr is None
                or isinstance(remote_addr, tuple)
                and len(remote_addr) == 2
            ):
                return remote_addr
            else:
                raise ValueError(
                    "Underlying connection returned an unexpected address format"
                )
        else:
            # Return None if the underlying connection doesn't provide this info
            return None


class Yamux(IMuxedConn):
    def __init__(
        self,
        secured_conn: ISecureConn,
        peer_id: ID,
        is_initiator: bool | None = None,
        on_close: Callable[[], Awaitable[Any]] | None = None,
    ) -> None:
        self.secured_conn = secured_conn
        self.peer_id = peer_id
        self.stream_backlog_limit = 256
        self.stream_backlog_semaphore = trio.Semaphore(256)
        self.on_close = on_close
        # Per Yamux spec
        # (https://github.com/hashicorp/yamux/blob/master/spec.md#streamid-field):
        # Initiators assign odd stream IDs (starting at 1),
        # responders use even IDs (starting at 2).
        self.is_initiator_value = (
            is_initiator if is_initiator is not None else secured_conn.is_initiator
        )
        self.next_stream_id: int = 1 if self.is_initiator_value else 2
        self.streams: dict[int, YamuxStream] = {}
        self.streams_lock = trio.Lock()
        self.new_stream_send_channel: MemorySendChannel[YamuxStream]
        self.new_stream_receive_channel: MemoryReceiveChannel[YamuxStream]
        (
            self.new_stream_send_channel,
            self.new_stream_receive_channel,
        ) = trio.open_memory_channel(10)
        self.event_shutting_down = trio.Event()
        self.event_closed = trio.Event()
        self.event_started = trio.Event()
        self.stream_buffers: dict[int, bytearray] = {}
        self.stream_events: dict[int, trio.Event] = {}
        self._nursery: Nursery | None = None

    async def start(self) -> None:
        logger.debug(f"Starting Yamux for {self.peer_id}")
        if self.event_started.is_set():
            return
        async with trio.open_nursery() as nursery:
            self._nursery = nursery
            nursery.start_soon(self.handle_incoming)
            self.event_started.set()

    @property
    def is_initiator(self) -> bool:
        return self.is_initiator_value

    async def close(self, error_code: int = GO_AWAY_NORMAL) -> None:
        logger.debug(f"Closing Yamux connection with code {error_code}")
        async with self.streams_lock:
            if not self.event_shutting_down.is_set():
                try:
                    header = struct.pack(
                        YAMUX_HEADER_FORMAT, 0, TYPE_GO_AWAY, 0, 0, error_code
                    )
                    await self.secured_conn.write(header)
                except Exception as e:
                    logger.debug(f"Failed to send GO_AWAY: {e}")
                self.event_shutting_down.set()
                for stream in self.streams.values():
                    stream.closed = True
                    stream.send_closed = True
                    stream.recv_closed = True
                self.streams.clear()
                self.stream_buffers.clear()
                self.stream_events.clear()
        try:
            await self.secured_conn.close()
            logger.debug(f"Successfully closed secured_conn for peer {self.peer_id}")
        except Exception as e:
            logger.debug(f"Error closing secured_conn for peer {self.peer_id}: {e}")
        self.event_closed.set()
        if self.on_close:
            logger.debug(f"Calling on_close in Yamux.close for peer {self.peer_id}")
            if inspect.iscoroutinefunction(self.on_close):
                if self.on_close is not None:
                    await self.on_close()
            else:
                if self.on_close is not None:
                    await self.on_close()
        await trio.sleep(0.1)

    @property
    def is_closed(self) -> bool:
        return self.event_closed.is_set()

    async def open_stream(self) -> YamuxStream:
        # Wait for backlog slot
        await self.stream_backlog_semaphore.acquire()
        async with self.streams_lock:
            stream_id = self.next_stream_id
            self.next_stream_id += 2
            stream = YamuxStream(stream_id, self, True)
            self.streams[stream_id] = stream
            self.stream_buffers[stream_id] = bytearray()
            self.stream_events[stream_id] = trio.Event()

        # If stream is rejected or errors, release the semaphore
        try:
            header = struct.pack(
                YAMUX_HEADER_FORMAT, 0, TYPE_DATA, FLAG_SYN, stream_id, 0
            )
            logger.debug(f"Sending SYN header for stream {stream_id}")
            await self.secured_conn.write(header)
            return stream
        except Exception as e:
            self.stream_backlog_semaphore.release()
            raise e

    async def accept_stream(self) -> IMuxedStream:
        logger.debug("Waiting for new stream")
        try:
            stream = await self.new_stream_receive_channel.receive()
            logger.debug(f"Received stream {stream.stream_id}")
            return stream
        except trio.EndOfChannel:
            raise MuxedStreamError("No new streams available")

    async def read_stream(self, stream_id: int, n: int = -1) -> bytes:
        logger.debug(f"Reading from stream {self.peer_id}:{stream_id}, n={n}")
        if n is None:
            n = -1

        while True:
            async with self.streams_lock:
                if stream_id not in self.streams:
                    logger.debug(f"Stream {self.peer_id}:{stream_id} unknown")
                    raise MuxedStreamEOF("Stream closed")
                if self.event_shutting_down.is_set():
                    logger.debug(
                        f"Stream {self.peer_id}:{stream_id}: connection shutting down"
                    )
                    raise MuxedStreamEOF("Connection shut down")
                stream = self.streams[stream_id]
                buffer = self.stream_buffers.get(stream_id)
                logger.debug(
                    f"Stream {self.peer_id}:{stream_id}: "
                    f"closed={stream.closed}, "
                    f"recv_closed={stream.recv_closed}, "
                    f"reset_received={stream.reset_received}, "
                    f"buffer_len={len(buffer) if buffer else 0}"
                )
                if buffer is None:
                    logger.debug(
                        f"Stream {self.peer_id}:{stream_id}:"
                        f"Buffer gone, assuming closed"
                    )
                    raise MuxedStreamEOF("Stream buffer closed")
                # If FIN received and buffer has data, return it
                if stream.recv_closed and buffer and len(buffer) > 0:
                    if n == -1 or n >= len(buffer):
                        data = bytes(buffer)
                        buffer.clear()
                    else:
                        data = bytes(buffer[:n])
                        del buffer[:n]
                    logger.debug(
                        f"Returning {len(data)} bytes"
                        f"from stream {self.peer_id}:{stream_id}, "
                        f"buffer_len={len(buffer)}"
                    )
                    return data
                # If reset received and buffer is empty, raise reset
                if stream.reset_received:
                    logger.debug(
                        f"Stream {self.peer_id}:{stream_id}:"
                        f"reset_received=True, raising MuxedStreamReset"
                    )
                    raise MuxedStreamReset("Stream was reset")
                # Check if we can return data (no FIN or reset)
                if buffer and len(buffer) > 0:
                    if n == -1 or n >= len(buffer):
                        data = bytes(buffer)
                        buffer.clear()
                    else:
                        data = bytes(buffer[:n])
                        del buffer[:n]
                    logger.debug(
                        f"Returning {len(data)} bytes"
                        f"from stream {self.peer_id}:{stream_id}, "
                        f"buffer_len={len(buffer)}"
                    )
                    return data
                # Check if stream is closed
                if stream.closed:
                    logger.debug(
                        f"Stream {self.peer_id}:{stream_id}:"
                        f"closed=True, raising MuxedStreamReset"
                    )
                    raise MuxedStreamReset("Stream is reset or closed")
                # Check if recv_closed and buffer empty
                if stream.recv_closed:
                    logger.debug(
                        f"Stream {self.peer_id}:{stream_id}:"
                        f"recv_closed=True, buffer empty, raising EOF"
                    )
                    raise MuxedStreamEOF("Stream is closed for receiving")

            # Wait for data if stream is still open
            logger.debug(f"Waiting for data on stream {self.peer_id}:{stream_id}")
            try:
                await self.stream_events[stream_id].wait()
                self.stream_events[stream_id] = trio.Event()
            except KeyError:
                raise MuxedStreamEOF("Stream was removed")

        # This line should never be reached, but satisfies the type checker
        raise MuxedStreamEOF("Unexpected end of read_stream")

    async def handle_incoming(self) -> None:
        while not self.event_shutting_down.is_set():
            try:
                header = await self.secured_conn.read(HEADER_SIZE)
                if not header or len(header) < HEADER_SIZE:
                    logger.debug(
                        f"Connection closed orincomplete header for peer {self.peer_id}"
                    )
                    self.event_shutting_down.set()
                    await self._cleanup_on_error()
                    break
                version, typ, flags, stream_id, length = struct.unpack(
                    YAMUX_HEADER_FORMAT, header
                )
                logger.debug(
                    f"Received header for peer {self.peer_id}:"
                    f"type={typ}, flags={flags}, stream_id={stream_id},"
                    f"length={length}"
                )
                if (typ == TYPE_DATA or typ == TYPE_WINDOW_UPDATE) and flags & FLAG_SYN:
                    async with self.streams_lock:
                        if stream_id not in self.streams:
                            stream = YamuxStream(stream_id, self, False)
                            self.streams[stream_id] = stream
                            self.stream_buffers[stream_id] = bytearray()
                            self.stream_events[stream_id] = trio.Event()
                            ack_header = struct.pack(
                                YAMUX_HEADER_FORMAT,
                                0,
                                TYPE_DATA,
                                FLAG_ACK,
                                stream_id,
                                0,
                            )
                            await self.secured_conn.write(ack_header)
                            logger.debug(
                                f"Sending stream {stream_id}"
                                f"to channel for peer {self.peer_id}"
                            )
                            await self.new_stream_send_channel.send(stream)
                        else:
                            rst_header = struct.pack(
                                YAMUX_HEADER_FORMAT,
                                0,
                                TYPE_DATA,
                                FLAG_RST,
                                stream_id,
                                0,
                            )
                            await self.secured_conn.write(rst_header)
                elif typ == TYPE_DATA and flags & FLAG_RST:
                    async with self.streams_lock:
                        if stream_id in self.streams:
                            logger.debug(
                                f"Resetting stream {stream_id} for peer {self.peer_id}"
                            )
                            self.streams[stream_id].closed = True
                            self.streams[stream_id].reset_received = True
                            self.stream_events[stream_id].set()
                elif typ == TYPE_DATA and flags & FLAG_ACK:
                    async with self.streams_lock:
                        if stream_id in self.streams:
                            logger.debug(
                                f"Received ACK for stream"
                                f"{stream_id} for peer {self.peer_id}"
                            )
                elif typ == TYPE_GO_AWAY:
                    error_code = length
                    if error_code == GO_AWAY_NORMAL:
                        logger.debug(
                            f"Received GO_AWAY for peer"
                            f"{self.peer_id}: Normal termination"
                        )
                    elif error_code == GO_AWAY_PROTOCOL_ERROR:
                        logger.error(
                            f"Received GO_AWAY for peer{self.peer_id}: Protocol error"
                        )
                    elif error_code == GO_AWAY_INTERNAL_ERROR:
                        logger.error(
                            f"Received GO_AWAY for peer {self.peer_id}: Internal error"
                        )
                    else:
                        logger.error(
                            f"Received GO_AWAY for peer {self.peer_id}"
                            f"with unknown error code: {error_code}"
                        )
                    self.event_shutting_down.set()
                    await self._cleanup_on_error()
                    break
                elif typ == TYPE_PING:
                    if flags & FLAG_SYN:
                        logger.debug(
                            f"Received ping request with value"
                            f"{length} for peer {self.peer_id}"
                        )
                        ping_header = struct.pack(
                            YAMUX_HEADER_FORMAT, 0, TYPE_PING, FLAG_ACK, 0, length
                        )
                        await self.secured_conn.write(ping_header)
                    elif flags & FLAG_ACK:
                        logger.debug(
                            f"Received ping response with value"
                            f"{length} for peer {self.peer_id}"
                        )
                elif typ == TYPE_DATA:
                    try:
                        data = (
                            await self.secured_conn.read(length) if length > 0 else b""
                        )
                        async with self.streams_lock:
                            if stream_id in self.streams:
                                self.stream_buffers[stream_id].extend(data)
                                self.stream_events[stream_id].set()
                                if flags & FLAG_FIN:
                                    logger.debug(
                                        f"Received FIN for stream {self.peer_id}:"
                                        f"{stream_id}, marking recv_closed"
                                    )
                                    self.streams[stream_id].recv_closed = True
                                    if self.streams[stream_id].send_closed:
                                        self.streams[stream_id].closed = True
                    except Exception as e:
                        logger.error(f"Error reading data for stream {stream_id}: {e}")
                        # Mark stream as closed on read error
                        async with self.streams_lock:
                            if stream_id in self.streams:
                                self.streams[stream_id].recv_closed = True
                                if self.streams[stream_id].send_closed:
                                    self.streams[stream_id].closed = True
                                self.stream_events[stream_id].set()
                elif typ == TYPE_WINDOW_UPDATE:
                    increment = length
                    async with self.streams_lock:
                        if stream_id in self.streams:
                            stream = self.streams[stream_id]
                            async with stream.window_lock:
                                logger.debug(
                                    f"Received window update for stream"
                                    f"{self.peer_id}:{stream_id},"
                                    f" increment: {increment}"
                                )
                                stream.send_window += increment
            except Exception as e:
                # Special handling for expected IncompleteReadError on stream close
                if isinstance(e, IncompleteReadError):
                    details = getattr(e, "args", [{}])[0]
                    if (
                        isinstance(details, dict)
                        and details.get("requested_count") == 2
                        and details.get("received_count") == 0
                    ):
                        logger.info(
                            f"Stream closed cleanly for peer {self.peer_id}"
                            + f" (IncompleteReadError: {details})"
                        )
                        self.event_shutting_down.set()
                        await self._cleanup_on_error()
                        break
                    else:
                        logger.error(
                            f"Error in handle_incoming for peer {self.peer_id}: "
                            + f"{type(e).__name__}: {str(e)}"
                        )
                else:
                    # Handle RawConnError with more nuance
                    if isinstance(e, RawConnError):
                        error_msg = str(e)
                        # If RawConnError is empty, it's likely normal cleanup
                        if not error_msg.strip():
                            logger.info(
                                f"RawConnError (empty) during cleanup for peer "
                                f"{self.peer_id} (normal connection shutdown)"
                            )
                        else:
                            # Log non-empty RawConnError as warning
                            logger.warning(
                                f"RawConnError during connection handling for peer "
                                f"{self.peer_id}: {error_msg}"
                            )
                    else:
                        # Log all other errors normally
                        logger.error(
                            f"Error in handle_incoming for peer {self.peer_id}: "
                            + f"{type(e).__name__}: {str(e)}"
                        )
                # Don't crash the whole connection for temporary errors
                if self.event_shutting_down.is_set() or isinstance(
                    e, (RawConnError, OSError)
                ):
                    await self._cleanup_on_error()
                    break
                # For other errors, log and continue
                await trio.sleep(0.01)

    async def _cleanup_on_error(self) -> None:
        # Set shutdown flag first to prevent other operations
        self.event_shutting_down.set()

        # Clean up streams
        async with self.streams_lock:
            for stream in self.streams.values():
                stream.closed = True
                stream.send_closed = True
                stream.recv_closed = True
                # Set the event so any waiters are woken up
                if stream.stream_id in self.stream_events:
                    self.stream_events[stream.stream_id].set()
            # Clear buffers and events
            self.stream_buffers.clear()
            self.stream_events.clear()

        # Close the secured connection
        try:
            await self.secured_conn.close()
            logger.debug(f"Successfully closed secured_conn for peer {self.peer_id}")
        except Exception as close_error:
            logger.error(
                f"Error closing secured_conn for peer {self.peer_id}: {close_error}"
            )

        # Set closed flag
        self.event_closed.set()

        # Call on_close callback if provided
        if self.on_close:
            logger.debug(f"Calling on_close for peer {self.peer_id}")
            try:
                if inspect.iscoroutinefunction(self.on_close):
                    await self.on_close()
                else:
                    self.on_close()
            except Exception as callback_error:
                logger.error(f"Error in on_close callback: {callback_error}")

        # Cancel nursery tasks
        if self._nursery:
            self._nursery.cancel_scope.cancel()<|MERGE_RESOLUTION|>--- conflicted
+++ resolved
@@ -132,16 +132,8 @@
                             "Timed out waiting for window update after 5 seconds."
                         )
 
-<<<<<<< HEAD
-                if self.reset_received:
-                    raise MuxedStreamReset("Stream was reset")
-
-                if self.closed:
-                    raise MuxedStreamError("Stream is closed")
-=======
                     if self.closed:
                         raise MuxedStreamError("Stream is closed")
->>>>>>> f9f8cea7
 
                     # Calculate how much we can send now
                     to_send = min(self.send_window, total_len - sent)
