--- conflicted
+++ resolved
@@ -160,17 +160,9 @@
         self.read_timeout = read_timeout
         self.write_timeout = write_timeout
         self.close_timeout = close_timeout
-<<<<<<< HEAD
-
-        # Ensure we pass the host to the resource manager for crypto operations
-        logger.debug("Creating resource manager with host %s", host.get_id())
-        self.resource_manager = RelayResourceManager(self.limits, self.host)
-
-=======
         self.resource_manager = RelayResourceManager(
-            self.limits, self.host.get_peerstore()
+            self.limits, self.host.get_peerstore(), self.host
         )
->>>>>>> a9c4f47a
         self._active_relays: dict[ID, tuple[INetStream, INetStream | None]] = {}
         self.event_started = trio.Event()
 
