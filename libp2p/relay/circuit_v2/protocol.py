--- conflicted
+++ resolved
@@ -253,7 +253,6 @@
 
         while retries < max_retries:
             try:
-<<<<<<< HEAD
                 logger.debug(
                     " Attempting to read from stream (attempt %d/%d)",
                     retries + 1,
@@ -263,19 +262,6 @@
                 if not data:  # EOF
                     logger.debug("Stream EOF detected")
                     return None
-=======
-                with trio.fail_after(self.read_timeout):
-                    # Try reading with timeout
-                    logger.debug(
-                        "Attempting to read from stream (attempt %d/%d)",
-                        retries + 1,
-                        max_retries,
-                    )
-                    data = await stream.read()
-                    if not data:  # EOF
-                        logger.debug("Stream EOF detected")
-                        return None
->>>>>>> 62d469f8
 
                 logger.debug("Successfully read %d bytes from stream", len(data))
                 return data
@@ -443,13 +429,8 @@
         """
         try:
             # Read the incoming message with timeout
-<<<<<<< HEAD
             with trio.fail_after(STREAM_READ_TIMEOUT):
                 msg_bytes = await stream.read(1024)
-=======
-            with trio.fail_after(self.read_timeout):
-                msg_bytes = await stream.read()
->>>>>>> 62d469f8
                 stop_msg = StopMessage()
                 stop_msg.ParseFromString(msg_bytes)
 
@@ -469,27 +450,7 @@
                 "Connection established",
             )
 
-<<<<<<< HEAD
             await self.handle_incoming_connection(stream, stop_msg.peer)
-=======
-            # Start relaying data
-            async with trio.open_nursery() as nursery:
-                nursery.start_soon(
-                    self._relay_data,
-                    src_stream,
-                    stream,
-                    peer_id,
-                    Pipe.SRC_TO_DST,
-                )
-                nursery.start_soon(
-                    self._relay_data,
-                    stream,
-                    src_stream,
-                    peer_id,
-                    Pipe.DST_TO_SRC,
-                )
-
->>>>>>> 62d469f8
         except trio.TooSlowError:
             logger.error("Timeout reading from stop stream")
             await self._send_stop_status(
@@ -611,7 +572,6 @@
                     )
                 except Exception as send_err:
                     logger.error("Failed to send error response: %s", str(send_err))
-<<<<<<< HEAD
         # finally:
         #     # Always close the stream when done with reservation
         #     try:
@@ -621,18 +581,6 @@
         #         logger.error("Error closing stream: %s", str(close_err))
 
     async def _handle_connect(self, stream: INetStream, msg: HopMessage) -> None:
-=======
-        finally:
-            # Always close the stream when done with reservation
-            if cast(INetStreamWithExtras, stream).is_open():
-                try:
-                    with trio.fail_after(STREAM_CLOSE_TIMEOUT):
-                        await stream.close()
-                except Exception as close_err:
-                    logger.error("Error closing stream: %s", str(close_err))
-
-    async def _handle_connect(self, stream: INetStream, msg: Any) -> None:
->>>>>>> 62d469f8
         """Handle a connect request."""
         peer_id = ID(msg.peer)
         source_addr = stream.muxed_conn.peer_id
@@ -719,25 +667,8 @@
 
             # Start relaying data
             async with trio.open_nursery() as nursery:
-<<<<<<< HEAD
                 nursery.start_soon(self._relay_data, stream, dst_stream, source_addr)
                 nursery.start_soon(self._relay_data, dst_stream, stream, peer_id)
-=======
-                nursery.start_soon(
-                    self._relay_data,
-                    stream,
-                    dst_stream,
-                    peer_id,
-                    Pipe.SRC_TO_DST,
-                )
-                nursery.start_soon(
-                    self._relay_data,
-                    dst_stream,
-                    stream,
-                    peer_id,
-                    Pipe.DST_TO_SRC,
-                )
->>>>>>> 62d469f8
 
         except (trio.TooSlowError, ConnectionError) as e:
             logger.error("Error establishing relay connection: %s", str(e))
