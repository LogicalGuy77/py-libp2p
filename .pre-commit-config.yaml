<<<<<<< HEAD
exclude: '.project-template|docs/conf.py|.bumpversion.cfg|.*pb2\..*'
=======
exclude: '.project-template|docs/conf.py'
>>>>>>> ae5b634d
repos:
-   repo: https://github.com/pre-commit/pre-commit-hooks
    rev: v4.5.0
    hooks:
    -   id: check-yaml
    -   id: check-toml
    -   id: end-of-file-fixer
    -   id: trailing-whitespace
-   repo: https://github.com/asottile/pyupgrade
    rev: v3.15.0
    hooks:
    -   id: pyupgrade
        args: [--py38-plus]
-   repo: https://github.com/psf/black
    rev: 23.9.1
    hooks:
    -   id: black
-   repo: https://github.com/PyCQA/flake8
    rev: 6.1.0
    hooks:
    -   id: flake8
        additional_dependencies:
        -   flake8-bugbear==23.9.16
        exclude: setup.py
-   repo: https://github.com/PyCQA/autoflake
    rev: v2.2.1
    hooks:
    -   id: autoflake
-   repo: https://github.com/pycqa/isort
    rev: 5.12.0
    hooks:
    -   id: isort
-   repo: https://github.com/pycqa/pydocstyle
    rev: 6.3.0
    hooks:
    -   id: pydocstyle
        additional_dependencies:
        -   tomli  # required until >= python311
-   repo: https://github.com/executablebooks/mdformat
    rev: 0.7.17
    hooks:
    -   id: mdformat
        additional_dependencies:
        -   mdformat-gfm
-   repo: local
    hooks:
    -   id: mypy-local
        name: run mypy with all dev dependencies present
<<<<<<< HEAD
        entry: python -m mypy -p libp2p
        language: system
        always_run: true
        pass_filenames: false
=======
        entry: python -m mypy -p <MODULE_NAME>
        language: system
        always_run: true
        pass_filenames: false
-   repo: https://github.com/PrincetonUniversity/blocklint
    rev: v0.2.5
    hooks:
    -   id: blocklint
        exclude: 'docs/Makefile|docs/release_notes.rst|tox.ini'
>>>>>>> ae5b634d
-   repo: local
    hooks:
    -   id: check-rst-files
        name: Check for .rst files in the top-level directory
        entry: sh -c 'ls *.rst 1>/dev/null 2>&1 && { echo "found .rst file in top-level folder"; exit 1; } || exit 0'
        language: system
        always_run: true
        pass_filenames: false<|MERGE_RESOLUTION|>--- conflicted
+++ resolved
@@ -1,8 +1,4 @@
-<<<<<<< HEAD
-exclude: '.project-template|docs/conf.py|.bumpversion.cfg|.*pb2\..*'
-=======
-exclude: '.project-template|docs/conf.py'
->>>>>>> ae5b634d
+exclude: '.project-template|docs/conf.py|.*pb2\..*'
 repos:
 -   repo: https://github.com/pre-commit/pre-commit-hooks
     rev: v4.5.0
@@ -51,22 +47,10 @@
     hooks:
     -   id: mypy-local
         name: run mypy with all dev dependencies present
-<<<<<<< HEAD
         entry: python -m mypy -p libp2p
         language: system
         always_run: true
         pass_filenames: false
-=======
-        entry: python -m mypy -p <MODULE_NAME>
-        language: system
-        always_run: true
-        pass_filenames: false
--   repo: https://github.com/PrincetonUniversity/blocklint
-    rev: v0.2.5
-    hooks:
-    -   id: blocklint
-        exclude: 'docs/Makefile|docs/release_notes.rst|tox.ini'
->>>>>>> ae5b634d
 -   repo: local
     hooks:
     -   id: check-rst-files
